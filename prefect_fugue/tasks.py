--- conflicted
+++ resolved
@@ -42,11 +42,8 @@
 
     References:
         See: [Fugue SQL
-<<<<<<< HEAD
             Tutorial](https://fugue-tutorials.readthedocs.io/tutorials/quick_look/ten_minutes_sql.html)
-=======
-            Tutorial](https://fugue-tutorials.readthedocs.io/tutorials/fugue_sql/index.html)
->>>>>>> 68525697
+
 
     Example:
         ```python
